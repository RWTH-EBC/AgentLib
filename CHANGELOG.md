# Changelog

<<<<<<< HEAD
## todo
- Improve error message to include agent and module id in validation errors

## 0.8.2 
- Realtime Environment always has a clock to prevent agents that define callbacks only from terminating
- Environment time in real time is now based on system time, decoupling it from the simpy process
- Environment time in scaled real time is as before, and will be logged in seconds, not datetime
- Changed default t_sample for agentlogger to 60 seconds and added warning for performance if below that
- Change process error handling, so that exceptions are not caught by the process anymore, improving debugging. This might exclude the use of more advanced simpy features.
=======
## 0.8.8
- Percentage display in logging now only appears in simulation speed, not realtime. Fixed percentage when environment has an offset.

## 0.8.7

- Add an option to not parse series to json in local communicator #48
- Increase default queue size #53
- AgentLogger has default filename back.
- Default value for cleanup parameter in ``mas.get_results()`` and ``agent.get_results()`` is now false.
- Simulator now properly cleans result file if specified.
- Logging now displays the percentage of simulation time when a limit is specified.
- Environment logging is now in the same style as module logging.
- Fix a bug, where pandas series were parsed to string but not back when using local communicators.

## 0.8.6

- Fix a bug, where pandas series could not be sent over network communicators or when
  parsing json in local communication.


## 0.8.5

- AgentLogger now always needs a filename. However, the MAS utility variable_logging
  still autogenerates the file. The AgentLogger now creates all directories needed for
  the file. This makes it easier to save logs of larger agent systems in subdirectories.
  AgentLogger now also has the option 'overwrite_log' which checks whether existing log
  files should be overwritten when starting the agent system from scratch.

## 0.8.4

- Fixed a bug, where modules could deregister callbacks of other modules

## 0.8.3

- Add CSV Data source module. Allows to gradually send data from a csv file. Can be used
  to provide the simulator with variable data.
- Add optional dependecy interactive, which introduces dash. Can be used to create a
  dashboard of simulator results, updating in real time. Usage
    ```python
    from agentlib.utils import simulator_dashboard
    simulator_dashboard("results1.csv", "results2.csv")
  ```
  Make sure your simulation is already running and saving to a csv file.
- Fix causality print in writing csv data.

## 0.8.2

- Realtime Environment always has a clock to prevent agents that define callbacks only
  from terminating
- Environment time in real time is now based on system time, decoupling it from the
  simpy process
- Environment time in scaled real time is as before, and will be logged in seconds, not
  datetime
- Changed default t_sample for agentlogger to 60 seconds and added warning for
  performance if below that
- Change process error handling, so that exceptions are not caught by the process
  anymore, improving debugging. This might exclude the use of more advanced simpy
  features.
>>>>>>> b9bf93ac
- Move pahomqtt dependency up to 2.0
- Fix a bug, where type validation was done incorrectly during initial configuration
- More specific optional dependency errors and correct docker image #21

## 0.8.1

- Simulator results now start at the real start, not after the first sample interval.
  Inputs and parameters are now written at the correct index in the results (they are
  one row too late before).

## 0.8.0

- Restructure DataBroker for real time execution. Each module now gets its own thread,
  preventing modules with slow callbacks from blocking other callbacks, e.g.
  communicators. Also ensure the entire agent fails, if there is an exception in a
  callback.

## 0.7.2

- fix an error, where custom injection would not work on modules including relative
  imports

## 0.7.1

- Fix an issue, where the shared attribute of varibles could not be set properly

## 0.7.0

- Migrated code to github

## 0.6.0

- Significant performance improvements
- Make many dependencies optional
- Restructure module to better use the configs for schema parsing
- Make compatible with pydantic v2

## 0.2.8

- Use unified subscription field for all communicators (#151)

## 0.2.7

- Remove deprecated code
- Remove string injection (#142)

## 0.2.6

- Make modular import possible (#121)

## v0.2.5

- Update the way as fast as possible callbacks work
- Add coordinated ADMM

## v0.2.4

- Add Fiware modules

## v0.2.3

- Remove causalities

## v0.2.2

- Enable real-time and as fast as possible callbacks

## v0.2.1

- Separate Module and ModuleConfig
- Change Cache to DataBroker

## v0.2.0

- Restructure modules by using separate Config and Function classes

## v0.1.0

- First implementation fixed by project milestone<|MERGE_RESOLUTION|>--- conflicted
+++ resolved
@@ -1,16 +1,8 @@
 # Changelog
 
-<<<<<<< HEAD
 ## todo
 - Improve error message to include agent and module id in validation errors
 
-## 0.8.2 
-- Realtime Environment always has a clock to prevent agents that define callbacks only from terminating
-- Environment time in real time is now based on system time, decoupling it from the simpy process
-- Environment time in scaled real time is as before, and will be logged in seconds, not datetime
-- Changed default t_sample for agentlogger to 60 seconds and added warning for performance if below that
-- Change process error handling, so that exceptions are not caught by the process anymore, improving debugging. This might exclude the use of more advanced simpy features.
-=======
 ## 0.8.8
 - Percentage display in logging now only appears in simulation speed, not realtime. Fixed percentage when environment has an offset.
 
@@ -69,7 +61,6 @@
 - Change process error handling, so that exceptions are not caught by the process
   anymore, improving debugging. This might exclude the use of more advanced simpy
   features.
->>>>>>> b9bf93ac
 - Move pahomqtt dependency up to 2.0
 - Fix a bug, where type validation was done incorrectly during initial configuration
 - More specific optional dependency errors and correct docker image #21
