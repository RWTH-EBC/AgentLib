# Changelog

<<<<<<< HEAD
## 0.9.0
- Add an optional dashboard function to the mas utility, giving a live overview over all MAS module results. Modules optionally implement the visualization themselves.
  - The Dashboard can be launched after a run, blocking main, not blocking main, or experimentally also live during the run.
  - Usage: 
    ```python
      mas = LocalMASAgency(...)
      mas.show_results_dashboard(live=True) # show live
      mas.run(until=None)
      # mas.show_results_dashboard(block_main=False)  # or show after the run
      # ... other plotting or analysis code
      ```
- Add optional results logging for communicators, with available granularity: none, basic, detail. Communication results are also available in mas-dashboard.
  ```json
  {
    "type": "local",
    "communication_log_level": "detail"
  }
  ```
- Add subcription based multiprocessing.
- Fixed a bug, where the AgentLogger would load an old run when no filename was specified, but overwrite_log was true
=======
## 0.8.9
- Improve error message to include agent and module id in validation errors
- Allow agent configs to specify modules as a dict instead of list, with dict keys corresponding to module_id. Old list still supported as normal.
- Add DirectCallbackDataBroker option for easier debugging and learning how AgentLib Callbacks work #67
>>>>>>> 416683b4

## 0.8.8
- Percentage display in logging now only appears in simulation speed, not realtime. Fixed percentage when environment has an offset.

## 0.8.7

- Add an option to not parse series to json in local communicator #48
- Increase default queue size #53
- AgentLogger has default filename back.
- Default value for cleanup parameter in ``mas.get_results()`` and ``agent.get_results()`` is now false.
- Simulator now properly cleans result file if specified.
- Logging now displays the percentage of simulation time when a limit is specified.
- Environment logging is now in the same style as module logging.
- Fix a bug, where pandas series were parsed to string but not back when using local communicators.

## 0.8.6

- Fix a bug, where pandas series could not be sent over network communicators or when
  parsing json in local communication.


## 0.8.5

- AgentLogger now always needs a filename. However, the MAS utility variable_logging
  still autogenerates the file. The AgentLogger now creates all directories needed for
  the file. This makes it easier to save logs of larger agent systems in subdirectories.
  AgentLogger now also has the option 'overwrite_log' which checks whether existing log
  files should be overwritten when starting the agent system from scratch.

## 0.8.4

- Fixed a bug, where modules could deregister callbacks of other modules

## 0.8.3

- Add CSV Data source module. Allows to gradually send data from a csv file. Can be used
  to provide the simulator with variable data.
- Add optional dependecy interactive, which introduces dash. Can be used to create a
  dashboard of simulator results, updating in real time. Usage
    ```python
    from agentlib.utils import simulator_dashboard
    simulator_dashboard("results1.csv", "results2.csv")
  ```
  Make sure your simulation is already running and saving to a csv file.
- Fix causality print in writing csv data.

## 0.8.2

- Realtime Environment always has a clock to prevent agents that define callbacks only
  from terminating
- Environment time in real time is now based on system time, decoupling it from the
  simpy process
- Environment time in scaled real time is as before, and will be logged in seconds, not
  datetime
- Changed default t_sample for agentlogger to 60 seconds and added warning for
  performance if below that
- Change process error handling, so that exceptions are not caught by the process
  anymore, improving debugging. This might exclude the use of more advanced simpy
  features.
- Move pahomqtt dependency up to 2.0
- Fix a bug, where type validation was done incorrectly during initial configuration
- More specific optional dependency errors and correct docker image #21

## 0.8.1

- Simulator results now start at the real start, not after the first sample interval.
  Inputs and parameters are now written at the correct index in the results (they are
  one row too late before).

## 0.8.0

- Restructure DataBroker for real time execution. Each module now gets its own thread,
  preventing modules with slow callbacks from blocking other callbacks, e.g.
  communicators. Also ensure the entire agent fails, if there is an exception in a
  callback.

## 0.7.2

- fix an error, where custom injection would not work on modules including relative
  imports

## 0.7.1

- Fix an issue, where the shared attribute of varibles could not be set properly

## 0.7.0

- Migrated code to github

## 0.6.0

- Significant performance improvements
- Make many dependencies optional
- Restructure module to better use the configs for schema parsing
- Make compatible with pydantic v2

## 0.2.8

- Use unified subscription field for all communicators (#151)

## 0.2.7

- Remove deprecated code
- Remove string injection (#142)

## 0.2.6

- Make modular import possible (#121)

## v0.2.5

- Update the way as fast as possible callbacks work
- Add coordinated ADMM

## v0.2.4

- Add Fiware modules

## v0.2.3

- Remove causalities

## v0.2.2

- Enable real-time and as fast as possible callbacks

## v0.2.1

- Separate Module and ModuleConfig
- Change Cache to DataBroker

## v0.2.0

- Restructure modules by using separate Config and Function classes

## v0.1.0

- First implementation fixed by project milestone<|MERGE_RESOLUTION|>--- conflicted
+++ resolved
@@ -1,6 +1,5 @@
 # Changelog
 
-<<<<<<< HEAD
 ## 0.9.0
 - Add an optional dashboard function to the mas utility, giving a live overview over all MAS module results. Modules optionally implement the visualization themselves.
   - The Dashboard can be launched after a run, blocking main, not blocking main, or experimentally also live during the run.
@@ -21,12 +20,11 @@
   ```
 - Add subcription based multiprocessing.
 - Fixed a bug, where the AgentLogger would load an old run when no filename was specified, but overwrite_log was true
-=======
+
 ## 0.8.9
 - Improve error message to include agent and module id in validation errors
 - Allow agent configs to specify modules as a dict instead of list, with dict keys corresponding to module_id. Old list still supported as normal.
 - Add DirectCallbackDataBroker option for easier debugging and learning how AgentLib Callbacks work #67
->>>>>>> 416683b4
 
 ## 0.8.8
 - Percentage display in logging now only appears in simulation speed, not realtime. Fixed percentage when environment has an offset.
