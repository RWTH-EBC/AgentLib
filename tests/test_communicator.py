--- conflicted
+++ resolved
@@ -25,7 +25,7 @@
         self.test_config = {
             "type": "local_broadcast",
             "module_id": "comm_module",
-            "parse_json": True
+            "parse_json": True,
         }
         self.agent_send = Agent(config={"id": "Send", "modules": []}, env=Environment())
         self.agent_rec = Agent(config={"id": "Rec", "modules": []}, env=Environment())
@@ -55,7 +55,12 @@
         variable2 = AgentVariable.from_json(var_json)
         pd.testing.assert_series_equal(variable.value, variable2.value)
 
-<<<<<<< HEAD
+        # communicator without json parsing
+        payload = comm_no_parse.short_dict(variable, parse_json=comm_no_parse.config.parse_json)
+        payload["name"] = payload["alias"]
+        variable2 = AgentVariable(**payload)
+        pd.testing.assert_series_equal(variable.value, variable2.value)
+
     def test_pd_series_no_json(self):
         """Tests whether pandas series are sent correctly"""
         data = {**default_data, "value": pd.Series({0: 1, 10: 2}), "type": "pd.Series"}
@@ -65,13 +70,6 @@
         comm = LocalClient(config=_config, agent=self.agent_send)
         payload = comm.short_dict(variable)
         pd.testing.assert_series_equal(variable.value, payload["value"])
-=======
-        # communicator without json parsing
-        payload = comm_no_parse.short_dict(variable, parse_json=comm_no_parse.config.parse_json)
-        payload["name"] = payload["alias"]
-        variable2 = AgentVariable(**payload)
-        pd.testing.assert_series_equal(variable.value, variable2.value)
->>>>>>> 5d3621e9
 
 
 if __name__ == "__main__":
